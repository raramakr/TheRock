from botocore.exceptions import ClientError
from pathlib import Path
import os
import sys
import unittest
from unittest.mock import patch

sys.path.insert(0, os.fspath(Path(__file__).parent.parent))

from fetch_artifacts import (
    retrieve_s3_artifacts,
)

THIS_DIR = Path(__file__).resolve().parent
REPO_DIR = THIS_DIR.parent.parent


<<<<<<< HEAD
def run_indexer_file(temp_dir):
    subprocess.run(
        [
            sys.executable,
            REPO_DIR / "third-party" / "indexer" / "indexer.py",
            temp_dir, #move unnamed arg for working dir in front of filters
            "-f",
            "*.tar.xz*",
        ]
    )


def create_sample_tar_files(temp_dir):
    with open(temp_dir / "test.txt", "w") as file:
        file.write("Hello, World!")

    with tarfile.open(temp_dir / "empty_1.tar.xz", "w:xz") as tar:
        tar.add(temp_dir / "test.txt", arcname="test.txt")

    with tarfile.open(temp_dir / "empty_2.tar.xz", "w:xz") as tar:
        tar.add(temp_dir / "test.txt", arcname="test.txt")

    with tarfile.open(temp_dir / "empty_3.tar.xz", "w:xz") as tar:
        tar.add(temp_dir / "test.txt", arcname="test.txt")


=======
>>>>>>> 7d2aa33f
class ArtifactsIndexPageTest(unittest.TestCase):
    @patch("fetch_artifacts.paginator")
    def testRetrieveS3Artifacts(self, mock_paginator):
        mock_paginator.paginate.return_value = [
            {
                "Contents": [
                    {"Key": "hello/empty_1test.tar.xz"},
                    {"Key": "hello/empty_2test.tar.xz"},
                ]
            },
            {"Contents": [{"Key": "test/empty_3generic.tar.xz"}]},
            {"Contents": [{"Key": "test/empty_3test.tar.xz.sha256sum"}]},
            {"Contents": [{"Key": "rocm-libraries/test/empty_4test.tar.xz"}]},
        ]

        result = retrieve_s3_artifacts("123", "test")

        self.assertEqual(len(result), 4)
        self.assertTrue("empty_1test.tar.xz" in result)
        self.assertTrue("empty_2test.tar.xz" in result)
        self.assertTrue("empty_3generic.tar.xz" in result)
        self.assertTrue("empty_4test.tar.xz" in result)

    @patch("fetch_artifacts.paginator")
    def testRetrieveS3ArtifactsNotFound(self, mock_paginator):
        mock_paginator.paginate.side_effect = ClientError(
            error_response={
                "Error": {"Code": "AccessDenied", "Message": "Access Denied"}
            },
            operation_name="ListObjectsV2",
        )

        with self.assertRaises(ClientError) as context:
            retrieve_s3_artifacts("123", "test")

        self.assertEqual(context.exception.response["Error"]["Code"], "AccessDenied")


if __name__ == "__main__":
    unittest.main()<|MERGE_RESOLUTION|>--- conflicted
+++ resolved
@@ -15,35 +15,6 @@
 REPO_DIR = THIS_DIR.parent.parent
 
 
-<<<<<<< HEAD
-def run_indexer_file(temp_dir):
-    subprocess.run(
-        [
-            sys.executable,
-            REPO_DIR / "third-party" / "indexer" / "indexer.py",
-            temp_dir, #move unnamed arg for working dir in front of filters
-            "-f",
-            "*.tar.xz*",
-        ]
-    )
-
-
-def create_sample_tar_files(temp_dir):
-    with open(temp_dir / "test.txt", "w") as file:
-        file.write("Hello, World!")
-
-    with tarfile.open(temp_dir / "empty_1.tar.xz", "w:xz") as tar:
-        tar.add(temp_dir / "test.txt", arcname="test.txt")
-
-    with tarfile.open(temp_dir / "empty_2.tar.xz", "w:xz") as tar:
-        tar.add(temp_dir / "test.txt", arcname="test.txt")
-
-    with tarfile.open(temp_dir / "empty_3.tar.xz", "w:xz") as tar:
-        tar.add(temp_dir / "test.txt", arcname="test.txt")
-
-
-=======
->>>>>>> 7d2aa33f
 class ArtifactsIndexPageTest(unittest.TestCase):
     @patch("fetch_artifacts.paginator")
     def testRetrieveS3Artifacts(self, mock_paginator):
